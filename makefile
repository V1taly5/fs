--- conflicted
+++ resolved
@@ -1,8 +1,4 @@
-<<<<<<< HEAD
 .PHONY: app disc-mgr migrate migrate-up migrate-down migrate-rollback migrate-to migrate-version gen-proto
-=======
-.PHONY: app disc-mgr migrate cli migrate-up migrate-down migrate-rollback migrate-to migrate-version
->>>>>>> 0489e3da
 
 # Переменная для пути к файлу миграции
 MAIN_MIGRATE = cmd/migrate/main.go
